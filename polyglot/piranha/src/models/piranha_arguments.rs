--- conflicted
+++ resolved
@@ -115,7 +115,6 @@
   }
 
   pub fn path_to_output_summaries(&self) -> Option<&String> {
-<<<<<<< HEAD
         self.path_to_output_summaries.as_ref()
     }
   
@@ -127,9 +126,6 @@
       return t.as_str();
     }
     return "GLOBAL_TAG."
-=======
-    self.path_to_output_summaries.as_ref()
->>>>>>> d3908e36
   }
 }
 
