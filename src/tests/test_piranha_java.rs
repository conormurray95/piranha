/*
Copyright (c) 2022 Uber Technologies, Inc.

 <p>Licensed under the Apache License, Version 2.0 (the "License"); you may not use this file
 except in compliance with the License. You may obtain a copy of the License at
 <p>http://www.apache.org/licenses/LICENSE-2.0

 <p>Unless required by applicable law or agreed to in writing, software distributed under the
 License is distributed on an "AS IS" BASIS, WITHOUT WARRANTIES OR CONDITIONS OF ANY KIND, either
 express or implied. See the License for the specific language governing permissions and
 limitations under the License.
*/

use super::{
  check_result, copy_folder, create_match_tests, create_rewrite_tests, initialize, substitutions,
};
use crate::{
  execute_piranha,
  models::{
    default_configs::JAVA,
    piranha_arguments::{piranha_arguments, PiranhaArgumentsBuilder},
  },
};
use std::path::{Path, PathBuf};
use tempdir::TempDir;

create_rewrite_tests! {
  JAVA,
  test_feature_flag_system_1_treated: "feature_flag_system_1/treated/", 2,
    substitutions = substitutions! {
      "stale_flag_name" => "STALE_FLAG",
      "treated"=>  "true",
      "treated_complement" => "false",
      "namespace" => "some_long_name"
<<<<<<< HEAD
    }, delete_file_if_empty= false;
=======
    };
>>>>>>> 93664ec5
  test_feature_flag_system_1_control: "feature_flag_system_1/control", 2,
    substitutions =  substitutions! {
      "stale_flag_name"=> "STALE_FLAG",
      "treated"=> "false",
      "treated_complement" => "true",
      "namespace" => "some_long_name"
<<<<<<< HEAD
    },cleanup_comments = true , delete_file_if_empty= false;
=======
    },cleanup_comments = true;
>>>>>>> 93664ec5
  test_feature_flag_system_2_treated: "feature_flag_system_2/treated", 4,
    substitutions= substitutions! {
      "stale_flag_name" => "STALE_FLAG",
      "treated"=>  "true",
      "treated_complement" => "false",
      "namespace" => "some_long_name"
    }, cleanup_comments = true;
  test_feature_flag_system_2_control: "feature_flag_system_2/control/", 4,
    substitutions = substitutions! {
      "stale_flag_name"=> "STALE_FLAG",
      "treated"=> "false",
      "treated_complement" => "true",
      "namespace" => "some_long_name"
<<<<<<< HEAD
    }, cleanup_comments = true , delete_file_if_empty= false;
  test_scenarios_find_and_propagate:  "find_and_propagate", 2, delete_file_if_empty= false;
=======
    }, cleanup_comments = true;
  test_scenarios_find_and_propagate:  "find_and_propagate", 2;
>>>>>>> 93664ec5
  test_non_seed_user_rule:  "non_seed_user_rule", 1, substitutions = substitutions! {"input_type_name" => "ArrayList"};
  test_new_line_character_used_in_string_literal:  "new_line_character_used_in_string_literal",   1;
  test_insert_field_and_initializer:  "insert_field_and_initializer", 1;
  test_consecutive_scope_level_rules: "consecutive_scope_level_rules",1;
}

create_match_tests! {
  JAVA,
  test_java_match_only: "structural_find", 20;
}<|MERGE_RESOLUTION|>--- conflicted
+++ resolved
@@ -32,22 +32,14 @@
       "treated"=>  "true",
       "treated_complement" => "false",
       "namespace" => "some_long_name"
-<<<<<<< HEAD
-    }, delete_file_if_empty= false;
-=======
     };
->>>>>>> 93664ec5
   test_feature_flag_system_1_control: "feature_flag_system_1/control", 2,
     substitutions =  substitutions! {
       "stale_flag_name"=> "STALE_FLAG",
       "treated"=> "false",
       "treated_complement" => "true",
       "namespace" => "some_long_name"
-<<<<<<< HEAD
     },cleanup_comments = true , delete_file_if_empty= false;
-=======
-    },cleanup_comments = true;
->>>>>>> 93664ec5
   test_feature_flag_system_2_treated: "feature_flag_system_2/treated", 4,
     substitutions= substitutions! {
       "stale_flag_name" => "STALE_FLAG",
@@ -61,13 +53,8 @@
       "treated"=> "false",
       "treated_complement" => "true",
       "namespace" => "some_long_name"
-<<<<<<< HEAD
     }, cleanup_comments = true , delete_file_if_empty= false;
   test_scenarios_find_and_propagate:  "find_and_propagate", 2, delete_file_if_empty= false;
-=======
-    }, cleanup_comments = true;
-  test_scenarios_find_and_propagate:  "find_and_propagate", 2;
->>>>>>> 93664ec5
   test_non_seed_user_rule:  "non_seed_user_rule", 1, substitutions = substitutions! {"input_type_name" => "ArrayList"};
   test_new_line_character_used_in_string_literal:  "new_line_character_used_in_string_literal",   1;
   test_insert_field_and_initializer:  "insert_field_and_initializer", 1;
